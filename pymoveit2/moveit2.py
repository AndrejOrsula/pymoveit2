--- conflicted
+++ resolved
@@ -2082,7 +2082,6 @@
         )
 
     def _send_goal_async_move_action(self):
-<<<<<<< HEAD
         with self.__execution_mutex:
             stamp = self._node.get_clock().now().to_msg()
             self.__move_action_goal.request.workspace_parameters.header.stamp = stamp
@@ -2091,23 +2090,6 @@
                     f"Action server '{self.__move_action_client._action_name}' is not yet available. Better luck next time!"
                 )
                 return
-=======
-        self.__execution_mutex.acquire()
-        stamp = self._node.get_clock().now().to_msg()
-        self.__move_action_goal.request.workspace_parameters.header.stamp = stamp
-        if not self.__move_action_client.server_is_ready():
-            self._node.get_logger().warning(
-                f"Action server '{self.__move_action_client._action_name}' is not yet available. Better luck next time!"
-            )
-            return
-
-        self.__last_error_code = None
-        self.__is_motion_requested = True
-        self.__send_goal_future_move_action = self.__move_action_client.send_goal_async(
-            goal=self.__move_action_goal,
-            feedback_callback=None,
-        )
->>>>>>> e581b733
 
             self.__last_error_code = None
             self.__is_motion_requested = True
@@ -2123,7 +2105,6 @@
             )
 
     def __response_callback_move_action(self, response):
-<<<<<<< HEAD
         with self.__execution_mutex:
             goal_handle = response.result()
             if not goal_handle.accepted:
@@ -2132,16 +2113,6 @@
                 )
                 self.__is_motion_requested = False
                 return
-=======
-        self.__execution_mutex.acquire()
-        goal_handle = response.result()
-        if not goal_handle.accepted:
-            self._node.get_logger().warning(
-                f"Action '{self.__move_action_client._action_name}' was rejected."
-            )
-            self.__is_motion_requested = False
-            return
->>>>>>> e581b733
 
             self.__execution_goal_handle = goal_handle
             self.__is_executing = True
@@ -2179,7 +2150,6 @@
                 )
                 return
 
-<<<<<<< HEAD
             self.__last_error_code = None
             self.__is_motion_requested = True
             self.__send_goal_future_execute_trajectory = (
@@ -2187,11 +2157,6 @@
                     goal=goal,
                     feedback_callback=None,
                 )
-=======
-        if not self._execute_trajectory_action_client.server_is_ready():
-            self._node.get_logger().warning(
-                f"Action server '{self._execute_trajectory_action_client._action_name}' is not yet available. Better luck next time!"
->>>>>>> e581b733
             )
 
             self.__send_goal_future_execute_trajectory.add_done_callback(
@@ -2199,7 +2164,6 @@
             )
 
     def __response_callback_execute_trajectory(self, response):
-<<<<<<< HEAD
         with self.__execution_mutex:
             goal_handle = response.result()
             if not goal_handle.accepted:
@@ -2208,16 +2172,6 @@
                 )
                 self.__is_motion_requested = False
                 return
-=======
-        self.__execution_mutex.acquire()
-        goal_handle = response.result()
-        if not goal_handle.accepted:
-            self._node.get_logger().warning(
-                f"Action '{self._execute_trajectory_action_client._action_name}' was rejected."
-            )
-            self.__is_motion_requested = False
-            return
->>>>>>> e581b733
 
             self.__execution_goal_handle = goal_handle
             self.__is_executing = True
